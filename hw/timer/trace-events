# See docs/devel/tracing.txt for syntax documentation.

# slavio_timer.c
slavio_timer_get_out(uint64_t limit, uint32_t counthigh, uint32_t count) "limit 0x%"PRIx64" count 0x%x0x%08x"
slavio_timer_irq(uint32_t counthigh, uint32_t count) "callback: count 0x%x0x%08x"
slavio_timer_mem_readl_invalid(uint64_t addr) "invalid read address 0x%"PRIx64
slavio_timer_mem_readl(uint64_t addr, uint32_t ret) "read 0x%"PRIx64" = 0x%08x"
slavio_timer_mem_writel(uint64_t addr, uint32_t val) "write 0x%"PRIx64" = 0x%08x"
slavio_timer_mem_writel_limit(unsigned int timer_index, uint64_t count) "processor %d user timer set to 0x%016"PRIx64
slavio_timer_mem_writel_counter_invalid(void) "not user timer"
slavio_timer_mem_writel_status_start(unsigned int timer_index) "processor %d user timer started"
slavio_timer_mem_writel_status_stop(unsigned int timer_index) "processor %d user timer stopped"
slavio_timer_mem_writel_mode_user(unsigned int timer_index) "processor %d changed from counter to user timer"
slavio_timer_mem_writel_mode_counter(unsigned int timer_index) "processor %d changed from user timer to counter"
slavio_timer_mem_writel_mode_invalid(void) "not system timer"
slavio_timer_mem_writel_invalid(uint64_t addr) "invalid write address 0x%"PRIx64

# grlib_gptimer.c
grlib_gptimer_enable(int id, uint32_t count) "timer:%d set count 0x%x and run"
grlib_gptimer_disabled(int id, uint32_t config) "timer:%d Timer disable config 0x%x"
grlib_gptimer_restart(int id, uint32_t reload) "timer:%d reload val: 0x%x"
grlib_gptimer_set_scaler(uint32_t scaler, uint32_t freq) "scaler:0x%x freq: 0x%x"
grlib_gptimer_hit(int id) "timer:%d HIT"
grlib_gptimer_readl(int id, uint64_t addr, uint32_t val) "timer:%d addr 0x%"PRIx64" 0x%x"
grlib_gptimer_writel(int id, uint64_t addr, uint32_t val) "timer:%d addr 0x%"PRIx64" 0x%x"

# lm32_timer.c
lm32_timer_memory_write(uint32_t addr, uint32_t value) "addr 0x%08x value 0x%08x"
lm32_timer_memory_read(uint32_t addr, uint32_t value) "addr 0x%08x value 0x%08x"
lm32_timer_hit(void) "timer hit"
lm32_timer_irq_state(int level) "irq state %d"

# milkymist-sysctl.c
milkymist_sysctl_memory_read(uint32_t addr, uint32_t value) "addr 0x%08x value 0x%08x"
milkymist_sysctl_memory_write(uint32_t addr, uint32_t value) "addr 0x%08x value 0x%08x"
milkymist_sysctl_icap_write(uint32_t value) "value 0x%08x"
milkymist_sysctl_start_timer0(void) "Start timer0"
milkymist_sysctl_stop_timer0(void) "Stop timer0"
milkymist_sysctl_start_timer1(void) "Start timer1"
milkymist_sysctl_stop_timer1(void) "Stop timer1"
milkymist_sysctl_pulse_irq_timer0(void) "Pulse IRQ Timer0"
milkymist_sysctl_pulse_irq_timer1(void) "Pulse IRQ Timer1"

# aspeed_timer.c
aspeed_timer_ctrl_enable(uint8_t i, bool enable) "Timer %" PRIu8 ": %d"
aspeed_timer_ctrl_external_clock(uint8_t i, bool enable) "Timer %" PRIu8 ": %d"
aspeed_timer_ctrl_overflow_interrupt(uint8_t i, bool enable) "Timer %" PRIu8 ": %d"
aspeed_timer_ctrl_pulse_enable(uint8_t i, bool enable) "Timer %" PRIu8 ": %d"
aspeed_timer_set_ctrl2(uint32_t value) "Value: 0x%" PRIx32
aspeed_timer_set_value(int timer, int reg, uint32_t value) "Timer %d register %d: 0x%" PRIx32
aspeed_timer_read(uint64_t offset, unsigned size, uint64_t value) "From 0x%" PRIx64 ": of size %u: 0x%" PRIx64

# armv7m_systick.c
systick_reload(void) "systick reload"
systick_timer_tick(void) "systick reload"
systick_read(uint64_t addr, uint32_t value, unsigned size) "systick read addr 0x%" PRIx64 " data 0x%" PRIx32 " size %u"
systick_write(uint64_t addr, uint32_t value, unsigned size) "systick write addr 0x%" PRIx64 " data 0x%" PRIx32 " size %u"

# cmsdk-apb-timer.c
cmsdk_apb_timer_read(uint64_t offset, uint64_t data, unsigned size) "CMSDK APB timer read: offset 0x%" PRIx64 " data 0x%" PRIx64 " size %u"
cmsdk_apb_timer_write(uint64_t offset, uint64_t data, unsigned size) "CMSDK APB timer write: offset 0x%" PRIx64 " data 0x%" PRIx64 " size %u"
cmsdk_apb_timer_reset(void) "CMSDK APB timer: reset"

# cmsdk-apb-dualtimer.c
cmsdk_apb_dualtimer_read(uint64_t offset, uint64_t data, unsigned size) "CMSDK APB dualtimer read: offset 0x%" PRIx64 " data 0x%" PRIx64 " size %u"
cmsdk_apb_dualtimer_write(uint64_t offset, uint64_t data, unsigned size) "CMSDK APB dualtimer write: offset 0x%" PRIx64 " data 0x%" PRIx64 " size %u"
cmsdk_apb_dualtimer_reset(void) "CMSDK APB dualtimer: reset"

# nrf51_timer.c
nrf51_timer_read(uint64_t addr, uint32_t value, unsigned size) "read addr 0x%" PRIx64 " data 0x%" PRIx32 " size %u"
<<<<<<< HEAD
nrf51_timer_write(uint64_t addr, uint32_t value, unsigned size) "write addr 0x%" PRIx64 " data 0x%" PRIx32 " size %u"

# pl031.c
pl031_irq_state(int level) "irq state %d"
pl031_read(uint32_t addr, uint32_t value) "addr 0x%08x value 0x%08x"
pl031_write(uint32_t addr, uint32_t value) "addr 0x%08x value 0x%08x"
pl031_alarm_raised(void) "alarm raised"
pl031_set_alarm(uint32_t ticks) "alarm set for %u ticks"

# bcm2835_systmr.c
bcm2835_systmr_irq(bool enable) "timer irq state %u"
bcm2835_systmr_read(uint64_t offset, uint64_t data) "timer read: offset 0x%" PRIx64 " data 0x%" PRIx64
bcm2835_systmr_write(uint64_t offset, uint64_t data) "timer write: offset 0x%" PRIx64 " data 0x%" PRIx64
=======
nrf51_timer_write(uint64_t addr, uint32_t value, unsigned size) "write addr 0x%" PRIx64 " data 0x%" PRIx32 " size %u"
>>>>>>> fabb862f
<|MERGE_RESOLUTION|>--- conflicted
+++ resolved
@@ -68,20 +68,9 @@
 
 # nrf51_timer.c
 nrf51_timer_read(uint64_t addr, uint32_t value, unsigned size) "read addr 0x%" PRIx64 " data 0x%" PRIx32 " size %u"
-<<<<<<< HEAD
 nrf51_timer_write(uint64_t addr, uint32_t value, unsigned size) "write addr 0x%" PRIx64 " data 0x%" PRIx32 " size %u"
-
-# pl031.c
-pl031_irq_state(int level) "irq state %d"
-pl031_read(uint32_t addr, uint32_t value) "addr 0x%08x value 0x%08x"
-pl031_write(uint32_t addr, uint32_t value) "addr 0x%08x value 0x%08x"
-pl031_alarm_raised(void) "alarm raised"
-pl031_set_alarm(uint32_t ticks) "alarm set for %u ticks"
 
 # bcm2835_systmr.c
 bcm2835_systmr_irq(bool enable) "timer irq state %u"
 bcm2835_systmr_read(uint64_t offset, uint64_t data) "timer read: offset 0x%" PRIx64 " data 0x%" PRIx64
-bcm2835_systmr_write(uint64_t offset, uint64_t data) "timer write: offset 0x%" PRIx64 " data 0x%" PRIx64
-=======
-nrf51_timer_write(uint64_t addr, uint32_t value, unsigned size) "write addr 0x%" PRIx64 " data 0x%" PRIx32 " size %u"
->>>>>>> fabb862f
+bcm2835_systmr_write(uint64_t offset, uint64_t data) "timer write: offset 0x%" PRIx64 " data 0x%" PRIx64